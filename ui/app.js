--- conflicted
+++ resolved
@@ -17,7 +17,6 @@
 }
 
 // Helper to switch views (compatible with legacy markup)
-<<<<<<< HEAD
 function showView(id) {
   let found = false;
   document.querySelectorAll('.view').forEach(view => {
@@ -25,24 +24,13 @@
       return;
     }
 
-=======
-// Helper to switch views
-function showView(id) {
-  let found = false;
-  document.querySelectorAll('.view').forEach(view => {
->>>>>>> 7f73513b
     const isActive = view.id === id;
     if (isActive) {
       found = true;
     }
-<<<<<<< HEAD
 
     view.classList.toggle('view--active', isActive);
     if (view.style) {
-=======
-    view.classList.toggle('view--active', isActive);
-    if ('style' in view) {
->>>>>>> 7f73513b
       view.style.display = isActive ? 'block' : 'none';
     }
   });
@@ -125,22 +113,11 @@
 
     console.log('Starting generation...');
     generating = true;
-<<<<<<< HEAD
     setStartDisabled(true);
-=======
-    btnStart.disabled = true;
->>>>>>> 7f73513b
 
     try {
       showView('step-progress');
       // Reset UI
-<<<<<<< HEAD
-=======
-      if (legacyProgressBar) {
-        legacyProgressBar.style.width = '0%';
-      }
-
->>>>>>> 7f73513b
       if (statusText) {
         statusText.textContent = 'queued ...';
       }
@@ -165,57 +142,13 @@
       if (consoleEl) { consoleEl.hidden = false; consoleEl.textContent += `\nERROR: ${String(err && err.message || err)}`; }
       showView('step-landing');
       generating = false;
-<<<<<<< HEAD
       setStartDisabled(false);
-=======
-      btnStart.disabled = false;
->>>>>>> 7f73513b
     }
     // Note: generating and btnStart.disabled are handled in startStatusPolling callbacks
   });
 } else {
   console.warn('Start button not found; check markup.');
 }
-<<<<<<< HEAD
-=======
-btnStart.addEventListener('click', async () => {
-  console.log('Button clicked!');
-  // Prevent double submissions
-  if (generating) {
-    console.log('Already generating, ignoring click');
-    return;
-  }
-  
-  console.log('Starting generation...');
-  generating = true;
-  btnStart.disabled = true;
-  
-  try {
-    showView('step-progress');
-    // Reset UI
-    statusText.textContent = 'queued ...';
-    statusCheckpoint.textContent = APP_CONFIG.DEFAULT_CHECKPOINT;
-    pollStartedAt = Date.now();
-    statusTime.textContent = new Date(pollStartedAt).toISOString();
-    if (consoleEl) { consoleEl.hidden = false; consoleEl.textContent = 'initializing latent walk ...'; }
-
-    // Start job
-    const { jobId } = await initiateLatentWalk();
-    currentJobId = jobId;
-    
-    // Start polling for status
-    startStatusPolling(jobId);
-    
-  } catch (err) {
-    console.error(err);
-    if (consoleEl) { consoleEl.hidden = false; consoleEl.textContent += `\nERROR: ${String(err && err.message || err)}`; }
-    showView('step-landing');
-    generating = false;
-    btnStart.disabled = false;
-  }
-  // Note: generating and btnStart.disabled are handled in startStatusPolling callbacks
-});
->>>>>>> 7f73513b
 
 function startStatusPolling(jobId) {
   clearInterval(pollTimer);
@@ -252,14 +185,6 @@
 
 function updateProgress(status) {
   // Update status text
-<<<<<<< HEAD
-=======
-  if (legacyProgressBar && typeof status.progress === 'number') {
-    const pct = Math.max(0, Math.min(1, status.progress));
-    legacyProgressBar.style.width = `${Math.round(pct * 100)}%`;
-  }
-
->>>>>>> 7f73513b
   if (statusText) {
     if (status.state === 'queued') {
       statusText.textContent = 'queued ...';
@@ -274,7 +199,6 @@
     } else if (status.state === 'error') {
       statusText.textContent = 'error occurred';
     }
-<<<<<<< HEAD
   }
 
   const timestamp = status.updated_at || status.completed_at || status.started_at;
@@ -283,36 +207,6 @@
   }
 
   if (statusCheckpoint && status.checkpoint) {
-=======
-  }
-
-  const timestamp = status.updated_at || status.completed_at || status.started_at;
-  if (statusTime && timestamp) {
-    statusTime.textContent = timestamp;
-  }
-
-  if (statusCheckpoint && status.checkpoint) {
-  if (status.state === 'queued') {
-    statusText.textContent = 'queued ...';
-  } else if (status.state === 'running') {
-    if (typeof status.frames_done === 'number' && typeof status.total_frames === 'number') {
-      statusText.textContent = `generating ... ${status.frames_done}/${status.total_frames} frames`;
-    } else {
-      statusText.textContent = 'generating ...';
-    }
-  } else if (status.state === 'done') {
-    statusText.textContent = 'complete!';
-  } else if (status.state === 'error') {
-    statusText.textContent = 'error occurred';
-  }
-
-  const timestamp = status.updated_at || status.completed_at || status.started_at;
-  if (timestamp) {
-    statusTime.textContent = timestamp;
-  }
-
-  if (status.checkpoint) {
->>>>>>> 7f73513b
     statusCheckpoint.textContent = status.checkpoint;
   }
 
@@ -328,20 +222,12 @@
     if (statusText) {
       statusText.textContent = 'complete!';
     }
-<<<<<<< HEAD
-=======
-    statusText.textContent = 'complete!';
->>>>>>> 7f73513b
 
     // Wait a moment then show preview
     await new Promise(resolve => setTimeout(resolve, 1000));
     
     // Load video
     if (status.download_url && resultVideo) {
-<<<<<<< HEAD
-=======
-    if (status.download_url) {
->>>>>>> 7f73513b
       const baseVideoUrl = status.download_url.startsWith('http') ?
         status.download_url :
         `${APP_CONFIG.API_BASE}${status.download_url}`;
